--- conflicted
+++ resolved
@@ -11,13 +11,7 @@
     using namespace perun::test;
     using namespace perun::literals;
 
-    using Rational = Fraction<int>;
-
-<<<<<<< HEAD
-    using Value_type = Rational;
-=======
     constexpr int num_vars = 5;
->>>>>>> dce4a062
 
     Model<bool> bool_model;
     Model<Rational> lra_model;
@@ -135,8 +129,6 @@
     using namespace perun::test;
     using namespace perun::literals;
 
-    using Rational = Fraction<int>;
-
     constexpr int num_vars = 5;
 
     Model<bool> bool_model;
