--- conflicted
+++ resolved
@@ -12,15 +12,12 @@
 #include "Restart.h"
 #include "First_unassigned.h"
 #include "Smtlib_parser.h"
-<<<<<<< HEAD
 #include "Rational.h"
+#include "Perun.h"
 
 using namespace perun;
 using namespace perun::test;
 using namespace perun::literals;
-=======
-#include "Perun.h"
->>>>>>> dce4a062
 
 TEST_CASE("Check a satisfiable formula in LRA", "[lra][sat][integration]")
 {
@@ -150,30 +147,13 @@
     input << "(declare-fun pi () Real)\n";
     input << "(assert (and (> pi (/ 15707963 5000000)) (and (not (<= (/ 31415927 10000000) pi)) (and (<= skoY (* pi (/ 1 3))) (and (<= (* pi (/ 1 4)) skoY) (and (<= skoX 120) (<= 100 skoX)))))))\n";
 
-<<<<<<< HEAD
-    Solver solver;
-    solver.trail().set_model<bool>(Variable::boolean, 0);
-    solver.trail().set_model<Rational>(Variable::rational, 0);
-    solver.set_restart_policy<No_restart>();
-    solver.set_variable_order<First_unassigned>();
-    auto& theories = solver.set_theory<Theory_combination>();
-    theories.add_theory<Bool_theory>();
-    auto& lra = theories.add_theory<Linear_arithmetic>();
-
-    Smtlib_parser<Direct_interpreter> parser{lra, solver.db(), solver.trail()};
-=======
     Perun smt{logic::qf_lra};
     Smtlib_parser<Direct_interpreter> parser{smt};
->>>>>>> dce4a062
     parser.parse(input);
 
     auto result = smt.solver().check();
 
-<<<<<<< HEAD
-    auto& real_model = solver.trail().model<Rational>(Variable::rational);
-=======
-    auto& real_model = smt.solver().trail().model<Fraction<int>>(Variable::rational);
->>>>>>> dce4a062
+    auto& real_model = smt.solver().trail().model<Rational>(Variable::rational);
     auto sko_x = real_model.value(parser.listener().var("skoX").ord());
     auto sko_y = real_model.value(parser.listener().var("skoY").ord());
     auto pi = real_model.value(parser.listener().var("pi").ord());
@@ -196,21 +176,8 @@
     input << "(declare-fun pi () Real)\n";
     input << "(assert (and (= skoX 0) (and (not (<= pi (/ 15707963 5000000))) (and (not (<= (/ 31415927 10000000) pi)) (and (<= skoY (* pi (/ 1 3))) (and (<= (* pi (/ 1 4)) skoY) (and (<= skoX 120) (<= 100 skoX))))))))\n";
 
-<<<<<<< HEAD
-    Solver solver;
-    solver.trail().set_model<bool>(Variable::boolean, 0);
-    solver.trail().set_model<Rational>(Variable::rational, 0);
-    solver.set_restart_policy<No_restart>();
-    solver.set_variable_order<First_unassigned>();
-    auto& theories = solver.set_theory<Theory_combination>();
-    theories.add_theory<Bool_theory>();
-    auto& lra = theories.add_theory<Linear_arithmetic>();
-
-    Smtlib_parser<Direct_interpreter> parser{lra, solver.db(), solver.trail()};
-=======
     Perun smt{logic::qf_lra};
     Smtlib_parser<Direct_interpreter> parser{smt};
->>>>>>> dce4a062
     parser.parse(input);
 
     auto result = smt.solver().check();
